<<<<<<< HEAD
**Use your preferred IDE**

If you want to work locally using your own IDE, you can clone this repo and push changes. Pushed changes will also be reflected in Lovable.

The only requirement is having Node.js & npm installed - [install with nvm](https://github.com/nvm-sh/nvm#installing-and-updating)
=======
# Welcome to CRM_APPLICATION

>>>>>>> ef5698ad

Follow these steps:

```sh
# Step 1: Clone the repository using the project's Git URL.
git clone <YOUR_GIT_URL>

# Step 2: Navigate to the project directory.
cd <YOUR_PROJECT_NAME>

# Step 3: Install the necessary dependencies.
npm i


cd server

# Step 5: Start the development server with auto-reloading and an instant preview.
npm run dev

cd ..

npm run dev
```

**Edit a file directly in GitHub**

- Navigate to the desired file(s).
- Click the "Edit" button (pencil icon) at the top right of the file view.
- Make your changes and commit the changes.

**Use GitHub Codespaces**

- Navigate to the main page of your repository.
- Click on the "Code" button (green button) near the top right.
- Select the "Codespaces" tab.
- Click on "New codespace" to launch a new Codespace environment.
- Edit files directly within the Codespace and commit and push your changes once you're done.

## What technologies are used for this project?

This project is built with:

- Vite
- TypeScript
- React
- shadcn-ui
- Tailwind CSS<|MERGE_RESOLUTION|>--- conflicted
+++ resolved
@@ -1,13 +1,10 @@
-<<<<<<< HEAD
+# Welcome to CRM_APPLICATION
+
 **Use your preferred IDE**
 
 If you want to work locally using your own IDE, you can clone this repo and push changes. Pushed changes will also be reflected in Lovable.
 
 The only requirement is having Node.js & npm installed - [install with nvm](https://github.com/nvm-sh/nvm#installing-and-updating)
-=======
-# Welcome to CRM_APPLICATION
-
->>>>>>> ef5698ad
 
 Follow these steps:
 
@@ -20,7 +17,6 @@
 
 # Step 3: Install the necessary dependencies.
 npm i
-
 
 cd server
 
